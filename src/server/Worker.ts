import compression from "compression";
import express, { NextFunction, Request, Response } from "express";
import rateLimit from "express-rate-limit";
import http from "http";
import ipAnonymize from "ip-anonymize";
import path from "path";
import { fileURLToPath } from "url";
import { WebSocket, WebSocketServer } from "ws";
import { z } from "zod";
import { getServerConfigFromServer } from "../core/configuration/ConfigLoader";
import { GameType } from "../core/game/Game";
import {
  ClientMessageSchema,
  ID,
  PartialGameRecordSchema,
  ServerErrorMessage,
} from "../core/Schemas";
import { replacer } from "../core/Util";
import { CreateGameInputSchema, GameInputSchema } from "../core/WorkerSchemas";
import { archive, finalizeGameRecord } from "./Archive";
import { Client } from "./Client";
import { GameManager } from "./GameManager";
import { getUserMe, verifyClientToken } from "./jwt";
import { logger } from "./Logger";

import { assertNever } from "../core/Util";
import { PrivilegeRefresher } from "./PrivilegeRefresher";
import { initWorkerMetrics } from "./WorkerMetrics";

const config = getServerConfigFromServer();

const workerId = parseInt(process.env.WORKER_ID ?? "0");
const log = logger.child({ comp: `w_${workerId}` });

// Worker setup
export async function startWorker() {
  log.info(`Worker starting...`);

  const __filename = fileURLToPath(import.meta.url);
  const __dirname = path.dirname(__filename);

  const app = express();
  const server = http.createServer(app);
  const wss = new WebSocketServer({ server });

  const gm = new GameManager(config, log);

  if (config.otelEnabled()) {
    initWorkerMetrics(gm);
  }

  const privilegeRefresher = new PrivilegeRefresher(
    config.jwtIssuer() + "/cosmetics.json",
    log,
  );
  privilegeRefresher.start();

  // Middleware to handle /wX path prefix
  app.use((req, res, next) => {
    // Extract the original path without the worker prefix
    const originalPath = req.url;
    const match = originalPath.match(/^\/w(\d+)(.*)$/);

    if (match) {
      const pathWorkerId = parseInt(match[1]);
      const actualPath = match[2] || "/";

      // Verify this request is for the correct worker
      if (pathWorkerId !== workerId) {
        return res.status(404).json({
          error: "Worker mismatch",
          message: `This is worker ${workerId}, but you requested worker ${pathWorkerId}`,
        });
      }

      // Update the URL to remove the worker prefix
      req.url = actualPath;
    }

    next();
  });

  app.set("trust proxy", 3);
  app.use(compression());
  app.use(express.json());
  app.use(express.static(path.join(__dirname, "../../out")));
  app.use(
    rateLimit({
      windowMs: 1000, // 1 second
      max: 20, // 20 requests per IP per second
    }),
  );

  app.post("/api/create_game/:id", async (req, res) => {
    const id = req.params.id;
    const creatorClientID = (() => {
      if (typeof req.query.creatorClientID !== "string") return undefined;

      const trimmed = req.query.creatorClientID.trim();
      return ID.safeParse(trimmed).success ? trimmed : undefined;
    })();

    if (!id) {
      log.warn(`cannot create game, id not found`);
      return res.status(400).json({ error: "Game ID is required" });
    }
    // eslint-disable-next-line @typescript-eslint/prefer-nullish-coalescing
    const clientIP = req.ip || req.socket.remoteAddress || "unknown";
    const result = CreateGameInputSchema.safeParse(req.body);
    if (!result.success) {
      const error = z.prettifyError(result.error);
      return res.status(400).json({ error });
    }

    const gc = result.data;
    if (
      gc?.gameType === GameType.Public &&
      req.headers[config.adminHeader()] !== config.adminToken()
    ) {
      log.warn(
        `cannot create public game ${id}, ip ${ipAnonymize(clientIP)} incorrect admin token`,
      );
      return res.status(401).send("Unauthorized");
    }

    // Double-check this worker should host this game
    const expectedWorkerId = config.workerIndex(id);
    if (expectedWorkerId !== workerId) {
      log.warn(
        `This game ${id} should be on worker ${expectedWorkerId}, but this is worker ${workerId}`,
      );
      return res.status(400).json({ error: "Worker, game id mismatch" });
    }

    // Pass creatorClientID to createGame
    const game = gm.createGame(id, gc, creatorClientID);

    log.info(
      `Worker ${workerId}: IP ${ipAnonymize(clientIP)} creating ${game.isPublic() ? "Public" : "Private"}${gc?.gameMode ? ` ${gc.gameMode}` : ""} game with id ${id}${creatorClientID ? `, creator: ${creatorClientID}` : ""}`,
    );
    res.json(game.gameInfo());
  });
<<<<<<< HEAD

  // Add other endpoints from your original server
  app.post("/api/start_game/:id", async (req, res) => {
    log.info(`starting private lobby with id ${req.params.id}`);
    const game = gm.game(req.params.id);
    if (!game) {
      return;
    }
    if (game.isPublic()) {
      // eslint-disable-next-line @typescript-eslint/prefer-nullish-coalescing
      const clientIP = req.ip || req.socket.remoteAddress || "unknown";
      log.info(
        `cannot start public game ${game.id}, game is public, ip: ${ipAnonymize(clientIP)}`,
      );
      return;
    }
    game.start();
    res.status(200).json({ success: true });
  });

=======

  // Add other endpoints from your original server
  app.post("/api/start_game/:id", async (req, res) => {
    log.info(`starting private lobby with id ${req.params.id}`);
    const game = gm.game(req.params.id);
    if (!game) {
      return;
    }
    if (game.isPublic()) {
      // eslint-disable-next-line @typescript-eslint/prefer-nullish-coalescing
      const clientIP = req.ip || req.socket.remoteAddress || "unknown";
      log.info(
        `cannot start public game ${game.id}, game is public, ip: ${ipAnonymize(clientIP)}`,
      );
      return;
    }
    game.start();
    res.status(200).json({ success: true });
  });

>>>>>>> 25e8ec05
  app.put("/api/game/:id", async (req, res) => {
    const result = GameInputSchema.safeParse(req.body);
    if (!result.success) {
      const error = z.prettifyError(result.error);
      return res.status(400).json({ error });
    }
    const config = result.data;
    // TODO: only update public game if from local host
    const lobbyID = req.params.id;
    if (config.gameType === GameType.Public) {
      log.info(`cannot update game ${lobbyID} to public`);
      return res.status(400).json({ error: "Cannot update public game" });
    }
    const game = gm.game(lobbyID);
    if (!game) {
      return res.status(400).json({ error: "Game not found" });
    }
    if (game.isPublic()) {
      // eslint-disable-next-line @typescript-eslint/prefer-nullish-coalescing
      const clientIP = req.ip || req.socket.remoteAddress || "unknown";
      log.warn(
        `cannot update public game ${game.id}, ip: ${ipAnonymize(clientIP)}`,
      );
      return res.status(400).json({ error: "Cannot update public game" });
    }
    if (game.hasStarted()) {
      log.warn(`cannot update game ${game.id} after it has started`);
      return res
        .status(400)
        .json({ error: "Cannot update game after it has started" });
    }
    game.updateGameConfig(config);
    res.status(200).json({ success: true });
  });

  app.get("/api/game/:id/exists", async (req, res) => {
    const lobbyId = req.params.id;
    res.json({
      exists: gm.game(lobbyId) !== null,
    });
  });

  app.get("/api/game/:id", async (req, res) => {
    const game = gm.game(req.params.id);
    if (game === null) {
      log.info(`lobby ${req.params.id} not found`);
      return res.status(404).json({ error: "Game not found" });
    }
    res.json(game.gameInfo());
  });

<<<<<<< HEAD
  app.get("/api/archived_game/:id", async (req, res) => {
    const gameRecord = await readGameRecord(req.params.id);

    if (!gameRecord) {
      return res.status(404).json({
        success: false,
        error: "Game not found",
        exists: false,
      });
    }

    if (
      config.env() !== GameEnv.Dev &&
      gameRecord.gitCommit !== config.gitCommit()
    ) {
      log.warn(
        `git commit mismatch for game ${req.params.id}, expected ${config.gitCommit()}, got ${gameRecord.gitCommit}`,
      );
      return res.status(409).json({
        success: false,
        error: "Version mismatch",
        exists: true,
        details: {
          expectedCommit: config.gitCommit(),
          actualCommit: gameRecord.gitCommit,
        },
      });
    }

    return res.status(200).json({
      success: true,
      exists: true,
      gameRecord: gameRecord,
    });
  });

  app.post("/api/archive_singleplayer_game", async (req, res) => {
    const result = GameRecordSchema.safeParse(req.body);
    if (!result.success) {
      const error = z.prettifyError(result.error);
      log.info(error);
      return res.status(400).json({ error });
    }

    const gameRecord: GameRecord = result.data;
    archive(gameRecord);
    res.json({
      success: true,
    });
  });

  app.post("/api/kick_player/:gameID/:clientID", async (req, res) => {
    if (req.headers[config.adminHeader()] !== config.adminToken()) {
      res.status(401).send("Unauthorized");
      return;
    }

    const { gameID, clientID } = req.params;

    const game = gm.game(gameID);
    if (!game) {
      res.status(404).send("Game not found");
      return;
    }

=======
  app.post("/api/archive_singleplayer_game", async (req, res) => {
    try {
      const record = req.body;

      const result = PartialGameRecordSchema.safeParse(record);
      if (!result.success) {
        const error = z.prettifyError(result.error);
        log.info(error);
        return res.status(400).json({ error });
      }
      const gameRecord = result.data;

      if (gameRecord.info.config.gameType !== GameType.Singleplayer) {
        log.warn(
          `cannot archive singleplayer with game type ${gameRecord.info.config.gameType}`,
          {
            gameID: gameRecord.info.gameID,
          },
        );
        return res.status(400).json({ error: "Invalid request" });
      }

      if (result.data.info.players.length !== 1) {
        log.warn(`cannot archive singleplayer game multiple players`, {
          gameID: gameRecord.info.gameID,
        });
        return res.status(400).json({ error: "Invalid request" });
      }

      log.info("archiving singleplayer game", {
        gameID: gameRecord.info.gameID,
      });

      archive(finalizeGameRecord(gameRecord));
      res.json({
        success: true,
      });
    } catch (error) {
      log.error("Error processing archive request:", error);
      res.status(500).json({ error: "Internal server error" });
    }
  });

  app.post("/api/kick_player/:gameID/:clientID", async (req, res) => {
    if (req.headers[config.adminHeader()] !== config.adminToken()) {
      res.status(401).send("Unauthorized");
      return;
    }

    const { gameID, clientID } = req.params;

    const game = gm.game(gameID);
    if (!game) {
      res.status(404).send("Game not found");
      return;
    }

>>>>>>> 25e8ec05
    game.kickClient(clientID);
    res.status(200).send("Player kicked successfully");
  });

  // WebSocket handling
  wss.on("connection", (ws: WebSocket, req) => {
    ws.on("message", async (message: string) => {
      const forwarded = req.headers["x-forwarded-for"];
      const ip = Array.isArray(forwarded)
        ? forwarded[0]
        : // eslint-disable-next-line @typescript-eslint/prefer-nullish-coalescing
          forwarded || req.socket.remoteAddress || "unknown";

      try {
        // Parse and handle client messages
        const parsed = ClientMessageSchema.safeParse(
          JSON.parse(message.toString()),
        );
        if (!parsed.success) {
          const error = z.prettifyError(parsed.error);
          log.warn("Error parsing client message", error);
          ws.send(
            JSON.stringify({
              type: "error",
              error: error.toString(),
            } satisfies ServerErrorMessage),
          );
          ws.close(1002, "ClientJoinMessageSchema");
          return;
        }
        const clientMsg = parsed.data;
<<<<<<< HEAD

        if (clientMsg.type === "ping") {
          // Ignore ping
          return;
        } else if (clientMsg.type !== "join") {
          log.warn(`Invalid message before join: ${JSON.stringify(clientMsg)}`);
          return;
        }

=======

        if (clientMsg.type === "ping") {
          // Ignore ping
          return;
        } else if (clientMsg.type !== "join") {
          log.warn(
            `Invalid message before join: ${JSON.stringify(clientMsg, replacer)}`,
          );
          return;
        }

>>>>>>> 25e8ec05
        // Verify this worker should handle this game
        const expectedWorkerId = config.workerIndex(clientMsg.gameID);
        if (expectedWorkerId !== workerId) {
          log.warn(
            `Worker mismatch: Game ${clientMsg.gameID} should be on worker ${expectedWorkerId}, but this is worker ${workerId}`,
          );
          return;
        }

        // Verify token signature
        const result = await verifyClientToken(clientMsg.token, config);
        if (result === false) {
          log.warn("Unauthorized: Invalid token");
          ws.close(1002, "Unauthorized");
          return;
        }
        const { persistentId, claims } = result;

        let roles: string[] | undefined;
        let flares: string[] | undefined;

        const allowedFlares = config.allowedFlares();
        if (claims === null) {
          if (allowedFlares !== undefined) {
            log.warn("Unauthorized: Anonymous user attempted to join game");
            ws.close(1002, "Unauthorized");
            return;
          }
        } else {
          // Verify token and get player permissions
          const result = await getUserMe(clientMsg.token, config);
          if (result === false) {
            log.warn("Unauthorized: Invalid session");
            ws.close(1002, "Unauthorized");
            return;
          }
          roles = result.player.roles;
          flares = result.player.flares;

          if (allowedFlares !== undefined) {
            const allowed =
              allowedFlares.length === 0 ||
              allowedFlares.some((f) => flares?.includes(f));
            if (!allowed) {
              log.warn(
                "Forbidden: player without an allowed flare attempted to join game",
              );
              ws.close(1002, "Forbidden");
              return;
            }
          }
        }

        // Check if the flag is allowed
        if (clientMsg.flag !== undefined) {
          if (clientMsg.flag.startsWith("!")) {
            const allowed = privilegeRefresher
              .get()
              .isCustomFlagAllowed(clientMsg.flag, flares);
            if (allowed !== true) {
              log.warn(`Custom flag ${allowed}: ${clientMsg.flag}`);
              ws.close(1002, `Custom flag ${allowed}`);
              return;
            }
          }
        }

        let pattern: string | undefined;
        // Check if the pattern is allowed
        if (clientMsg.patternName !== undefined) {
          const result = privilegeRefresher
            .get()
            .isPatternAllowed(clientMsg.patternName, flares);
          switch (result.type) {
            case "allowed":
              pattern = result.pattern;
              break;
            case "unknown":
              log.warn(`Pattern ${clientMsg.patternName} unknown`);
              ws.close(
                1002,
                "Could not look up pattern, backend may be offline",
              );
              return;
            case "forbidden":
              log.warn(`Pattern ${clientMsg.patternName}: ${result.reason}`);
              ws.close(
                1002,
                `Pattern ${clientMsg.patternName}: ${result.reason}`,
              );
              return;
            default:
              assertNever(result);
          }
        }

        // Create client and add to game
        const client = new Client(
          clientMsg.clientID,
          persistentId,
          claims,
          roles,
          flares,
          ip,
          clientMsg.username,
          ws,
          clientMsg.flag,
          pattern,
        );

        const wasFound = gm.addClient(
          client,
          clientMsg.gameID,
          clientMsg.lastTurn,
        );

        if (!wasFound) {
          log.info(`game ${clientMsg.gameID} not found on worker ${workerId}`);
          // Handle game not found case
        }

        // Handle other message types
      } catch (error) {
        ws.close(1011, "Internal server error");
        log.warn(
          `error handling websocket message for ${ipAnonymize(ip)}: ${error}`.substring(
            0,
            250,
          ),
        );
      }
    });

    ws.on("error", (error: Error) => {
      if ((error as any).code === "WS_ERR_UNEXPECTED_RSV_1") {
        ws.close(1002, "WS_ERR_UNEXPECTED_RSV_1");
      }
    });
    ws.on("close", () => {
      ws.removeAllListeners();
    });
  });

  // The load balancer will handle routing to this server based on path
  const PORT = config.workerPortByIndex(workerId);
  server.listen(PORT, () => {
    log.info(`running on http://localhost:${PORT}`);
    log.info(`Handling requests with path prefix /w${workerId}/`);
    // Signal to the master process that this worker is ready
    if (process.send) {
      process.send({
        type: "WORKER_READY",
        workerId: workerId,
      });
      log.info(`signaled ready state to master`);
    }
  });

  // Global error handler
  app.use((err: Error, req: Request, res: Response, next: NextFunction) => {
    log.error(`Error in ${req.method} ${req.path}:`, err);
    res.status(500).json({ error: "An unexpected error occurred" });
  });

  // Process-level error handlers
  process.on("uncaughtException", (err) => {
    log.error(`uncaught exception:`, err);
  });

  process.on("unhandledRejection", (reason, promise) => {
    log.error(`unhandled rejection at:`, promise, "reason:", reason);
  });
}<|MERGE_RESOLUTION|>--- conflicted
+++ resolved
@@ -140,7 +140,6 @@
     );
     res.json(game.gameInfo());
   });
-<<<<<<< HEAD
 
   // Add other endpoints from your original server
   app.post("/api/start_game/:id", async (req, res) => {
@@ -161,28 +160,6 @@
     res.status(200).json({ success: true });
   });
 
-=======
-
-  // Add other endpoints from your original server
-  app.post("/api/start_game/:id", async (req, res) => {
-    log.info(`starting private lobby with id ${req.params.id}`);
-    const game = gm.game(req.params.id);
-    if (!game) {
-      return;
-    }
-    if (game.isPublic()) {
-      // eslint-disable-next-line @typescript-eslint/prefer-nullish-coalescing
-      const clientIP = req.ip || req.socket.remoteAddress || "unknown";
-      log.info(
-        `cannot start public game ${game.id}, game is public, ip: ${ipAnonymize(clientIP)}`,
-      );
-      return;
-    }
-    game.start();
-    res.status(200).json({ success: true });
-  });
-
->>>>>>> 25e8ec05
   app.put("/api/game/:id", async (req, res) => {
     const result = GameInputSchema.safeParse(req.body);
     if (!result.success) {
@@ -234,73 +211,6 @@
     res.json(game.gameInfo());
   });
 
-<<<<<<< HEAD
-  app.get("/api/archived_game/:id", async (req, res) => {
-    const gameRecord = await readGameRecord(req.params.id);
-
-    if (!gameRecord) {
-      return res.status(404).json({
-        success: false,
-        error: "Game not found",
-        exists: false,
-      });
-    }
-
-    if (
-      config.env() !== GameEnv.Dev &&
-      gameRecord.gitCommit !== config.gitCommit()
-    ) {
-      log.warn(
-        `git commit mismatch for game ${req.params.id}, expected ${config.gitCommit()}, got ${gameRecord.gitCommit}`,
-      );
-      return res.status(409).json({
-        success: false,
-        error: "Version mismatch",
-        exists: true,
-        details: {
-          expectedCommit: config.gitCommit(),
-          actualCommit: gameRecord.gitCommit,
-        },
-      });
-    }
-
-    return res.status(200).json({
-      success: true,
-      exists: true,
-      gameRecord: gameRecord,
-    });
-  });
-
-  app.post("/api/archive_singleplayer_game", async (req, res) => {
-    const result = GameRecordSchema.safeParse(req.body);
-    if (!result.success) {
-      const error = z.prettifyError(result.error);
-      log.info(error);
-      return res.status(400).json({ error });
-    }
-
-    const gameRecord: GameRecord = result.data;
-    archive(gameRecord);
-    res.json({
-      success: true,
-    });
-  });
-
-  app.post("/api/kick_player/:gameID/:clientID", async (req, res) => {
-    if (req.headers[config.adminHeader()] !== config.adminToken()) {
-      res.status(401).send("Unauthorized");
-      return;
-    }
-
-    const { gameID, clientID } = req.params;
-
-    const game = gm.game(gameID);
-    if (!game) {
-      res.status(404).send("Game not found");
-      return;
-    }
-
-=======
   app.post("/api/archive_singleplayer_game", async (req, res) => {
     try {
       const record = req.body;
@@ -358,7 +268,6 @@
       return;
     }
 
->>>>>>> 25e8ec05
     game.kickClient(clientID);
     res.status(200).send("Player kicked successfully");
   });
@@ -390,17 +299,6 @@
           return;
         }
         const clientMsg = parsed.data;
-<<<<<<< HEAD
-
-        if (clientMsg.type === "ping") {
-          // Ignore ping
-          return;
-        } else if (clientMsg.type !== "join") {
-          log.warn(`Invalid message before join: ${JSON.stringify(clientMsg)}`);
-          return;
-        }
-
-=======
 
         if (clientMsg.type === "ping") {
           // Ignore ping
@@ -412,7 +310,6 @@
           return;
         }
 
->>>>>>> 25e8ec05
         // Verify this worker should handle this game
         const expectedWorkerId = config.workerIndex(clientMsg.gameID);
         if (expectedWorkerId !== workerId) {
